from setuptools import setup
import spotiwise

with open("README.md", "r") as f:
    long_description = f.read()

test_reqs = [
    'mock==2.0.0'
]

doc_reqs = [
    'Sphinx>=1.5.2'
]

extra_reqs = {
    'doc': doc_reqs,
    'test': test_reqs
}

setup(
<<<<<<< HEAD
    name='spotiwise',
    version=spotiwise.__version__,
    description='simple client for the Spotify Web API',
    author="WisdomWolf",
    author_email="wisdomwolf@gmail.com",
=======
    name='spotipy',
    version='2.13.0',
    description='A light weight Python library for the Spotify Web API',
    long_description=long_description,
    long_description_content_type="text/markdown",
    author="@plamere",
    author_email="paul@echonest.com",
>>>>>>> d211a336
    url='http://spotipy.readthedocs.org/',
    install_requires=[
        'requests>=2.20.0',
        'six>=1.10.0',
    ],
<<<<<<< HEAD
    license='LICENSE.txt',
    packages=['spotiwise'])
=======
    tests_require=test_reqs,
    extras_require=extra_reqs,
    license='LICENSE.md',
    packages=['spotipy'])
>>>>>>> d211a336
<|MERGE_RESOLUTION|>--- conflicted
+++ resolved
@@ -18,32 +18,18 @@
 }
 
 setup(
-<<<<<<< HEAD
     name='spotiwise',
     version=spotiwise.__version__,
     description='simple client for the Spotify Web API',
     author="WisdomWolf",
     author_email="wisdomwolf@gmail.com",
-=======
-    name='spotipy',
-    version='2.13.0',
-    description='A light weight Python library for the Spotify Web API',
-    long_description=long_description,
-    long_description_content_type="text/markdown",
-    author="@plamere",
-    author_email="paul@echonest.com",
->>>>>>> d211a336
     url='http://spotipy.readthedocs.org/',
     install_requires=[
         'requests>=2.20.0',
         'six>=1.10.0',
     ],
-<<<<<<< HEAD
     license='LICENSE.txt',
-    packages=['spotiwise'])
-=======
+    packages=['spotiwise'],
     tests_require=test_reqs,
     extras_require=extra_reqs,
-    license='LICENSE.md',
-    packages=['spotipy'])
->>>>>>> d211a336
+)